--- conflicted
+++ resolved
@@ -1,199 +1,196 @@
-﻿using System;
-using System.Linq;
-using System.Threading;
-using System.Threading.Tasks;
-using System.Xml.Linq;
-using Inedo.BuildMaster.Extensibility;
-using Inedo.BuildMaster.Extensibility.Operations;
-using Inedo.Diagnostics;
-using Inedo.ExecutionEngine.Executer;
-
-namespace Inedo.BuildMasterExtensions.TeamCity
-{
-    internal sealed class TeamCityBuildQueuer
-    {
-        private int progressPercent;
-        private string progressMessage;
-
-        public string BuildConfigurationId { get; set; }
-        public string ProjectName { get; set; }
-        public string BuildConfigurationName { get; set; }
-        public string BranchName { get; set; }
-        public bool WaitForCompletion { get; set; }
-        public string AdditionalParameters { get; set; }
-        public string BuildProperties { get; set; }
-
-        public ITeamCityConnectionInfo ConnectionInfo { get; }
-        public ILogger Logger { get; }
-        public IGenericBuildMasterContext Context { get; }
-
-        public TeamCityBuildQueuer(ITeamCityConnectionInfo connectionInfo, ILogger logger, IGenericBuildMasterContext context)
-        {
-            if (context == null)
-                throw new ArgumentNullException(nameof(context));
-            if (context.ApplicationId == null)
-                throw new InvalidOperationException("context requires a valid application ID");
-
-            this.ConnectionInfo = connectionInfo ?? throw new ArgumentNullException(nameof(connectionInfo));
-            this.Logger = logger ?? throw new ArgumentNullException(nameof(logger));
-            this.Context = context;
-        }
-
-        public OperationProgress GetProgress()
-        {
-            return new OperationProgress(this.progressPercent, this.progressMessage);
-        }
-
-        public async Task QueueBuildAsync(CancellationToken cancellationToken, bool logProgressToExecutionLog)
-        {
-            this.Logger.LogInformation($"Queueing build in TeamCity...");
-
-            if (this.BuildConfigurationName != null && this.ProjectName != null && this.BuildConfigurationId == null)
-            {
-                await SetBuildConfigurationIdFromName().ConfigureAwait(false);
-            }
-
-            using (var client = new TeamCityWebClient(this.ConnectionInfo))
-            {
-                this.Logger.LogDebug("Triggering build configuration {0}...", this.BuildConfigurationId);
-                if (!string.IsNullOrEmpty(this.BranchName))
-                    this.Logger.LogDebug("Using branch: " + this.BranchName);
-
-                var xdoc = new XDocument(
-                    new XElement("build",
-<<<<<<< HEAD
-=======
-                        new XAttribute("branchName", this.BranchName ?? ""),
->>>>>>> d0cd65cb
-                        new XElement("buildType", new XAttribute("id", this.BuildConfigurationId))
-                    )
-                );
-
-                if (!string.IsNullOrEmpty(this.BranchName))
-                {
-                    xdoc.Element("build").Add(new XAttribute("branchName", this.BranchName));
-                }
-                
-                if (!string.IsNullOrEmpty(this.BuildProperties))
-                {
-                    xdoc.Element("build").Add(new XElement("properties"));
-                    string[] KeyValuePairs = this.BuildProperties.Split('&');
-                    foreach(string pair in KeyValuePairs)
-                    {
-                        string[] parts = pair.Split('=');
-                        xdoc.Element("build").Element("properties").Add(new XElement("property", new XAttribute("name", parts[0]), new XAttribute("value", parts[1])));
-                    }
-                }
-                
-                string response = await client.UploadStringTaskAsync("app/rest/buildQueue", xdoc.ToString(SaveOptions.DisableFormatting)).ConfigureAwait(false);
-                var status = new TeamCityBuildStatus(response);
-
-                this.Logger.LogInformation("Build of {0} was triggered successfully.", this.BuildConfigurationId);                
-
-                if (!this.WaitForCompletion)
-                    return;
-
-                this.Logger.LogInformation("Waiting for build to complete...");
-
-                while (!status.Finished)
-                {
-                    string getBuildStatusResponse = await client.DownloadStringTaskAsync(status.Href).ConfigureAwait(false);
-                    status = new TeamCityBuildStatus(getBuildStatusResponse);
-
-                    this.progressPercent = status.PercentageComplete;
-                    this.progressMessage = $"Building {status.ProjectName} Build #{status.Number} ({status.PercentageComplete}% Complete)";
-
-                    if (logProgressToExecutionLog)
-                        this.Logger.LogInformation(this.progressMessage);
-
-                    await Task.Delay(2000, cancellationToken).ConfigureAwait(false);
-                    cancellationToken.ThrowIfCancellationRequested();
-                }
-
-                if (status.Success)
-                {
-                    this.Logger.LogInformation("{0} build #{1} successful. TeamCity reports: {2}", status.ProjectName, status.Number, status.StatusText);
-                }
-                else
-                {
-                    this.Logger.LogError("{0} build #{1} failed or encountered an error. TeamCity reports: {2}", status.ProjectName, status.Number, status.StatusText);
-                }
-            }
-        }
-
-        private async Task SetBuildConfigurationIdFromName()
-        {
-            this.Logger.LogDebug("Attempting to resolve build configuration ID from project and name...");
-            using (var client = new TeamCityWebClient(this.ConnectionInfo))
-            {
-                this.Logger.LogDebug("Downloading build types...");
-                string result = await client.DownloadStringTaskAsync("app/rest/buildTypes").ConfigureAwait(false);
-                var doc = XDocument.Parse(result);
-                var buildConfigurations = from e in doc.Element("buildTypes").Elements("buildType")
-                                          let buildType = new BuildType(e)
-                                          where string.Equals(buildType.BuildConfigurationName, this.BuildConfigurationName, StringComparison.OrdinalIgnoreCase)
-                                          let match = new
-                                          {
-                                              BuildType = buildType,
-                                              Index = Array.FindIndex(buildType.ProjectNameParts, p => string.Equals(p, this.ProjectName, StringComparison.OrdinalIgnoreCase))
-                                          }
-                                          where match.Index > -1 || string.Equals(match.BuildType.ProjectName, this.ProjectName, StringComparison.OrdinalIgnoreCase)
-                                          orderby match.Index
-                                          select match.BuildType.BuildConfigurationId;
-
-                this.BuildConfigurationId = buildConfigurations.FirstOrDefault();
-                if (this.BuildConfigurationId == null)
-                    throw new ExecutionFailureException($"Build configuration ID could not be found for project \"{this.ProjectName}\" and build configuration \"{this.BuildConfigurationName}\".");
-
-                this.Logger.LogDebug("Build configuration ID resolved to: " + this.BuildConfigurationId);
-            }
-        }
-
-        private sealed class TeamCityBuildStatus
-        {
-            public string Id { get; }
-            public string Number { get; }
-            public string Status { get; }
-            public string State { get; }
-            public string WebUrl { get; }
-            public string Href { get; }
-            public string WaitReason { get; }
-            public string StatusText { get; }
-            public string ProjectName { get; }
-            public int PercentageComplete { get; }
-
-            public bool Success => string.Equals(this.Status, "success", StringComparison.OrdinalIgnoreCase);
-            public bool Finished => string.Equals(this.State, "finished", StringComparison.OrdinalIgnoreCase);
-
-            public TeamCityBuildStatus(string getBuildStatusResponse)
-            {
-                var xdoc = XDocument.Parse(getBuildStatusResponse);
-                this.Id = (string)xdoc.Root.Attribute("id");
-                this.Number = (string)xdoc.Root.Attribute("number");
-                this.Status = (string)xdoc.Root.Attribute("status");
-                this.State = (string)xdoc.Root.Attribute("state");
-                this.WebUrl = (string)xdoc.Root.Attribute("webUrl");
-                this.Href = string.Join("/", xdoc.Root.Attribute("href").Value.Split(new[] { '/' }, StringSplitOptions.RemoveEmptyEntries).Skip(1));
-                this.WaitReason = (string)xdoc.Root.Element("waitReason") ?? "(none)";
-                this.StatusText = (string)xdoc.Root.Element("statusText") ?? "(none)";
-                this.ProjectName = (string)xdoc.Root.Element("buildType")?.Attribute("projectName");
-                this.PercentageComplete = this.Finished ? 100 : ((int?)xdoc.Root.Attribute("percentageComplete") ?? 0);
-            }
-        }
-    }
-
-    internal sealed class BuildType
-    {
-        public BuildType(XElement e)
-        {
-            this.BuildConfigurationId = (string)e.Attribute("id");
-            this.BuildConfigurationName = (string)e.Attribute("name");
-            this.ProjectName = (string)e.Attribute("projectName");
-            this.ProjectNameParts = this.ProjectName.Split(new[] { " :: " }, StringSplitOptions.None);
-        }
-        public string BuildConfigurationId { get; }
-        public string BuildConfigurationName { get; }
-        public string ProjectName { get; }
-        public string[] ProjectNameParts { get; }
-    }
-}
+﻿using System;
+using System.Linq;
+using System.Threading;
+using System.Threading.Tasks;
+using System.Xml.Linq;
+using Inedo.BuildMaster.Extensibility;
+using Inedo.BuildMaster.Extensibility.Operations;
+using Inedo.Diagnostics;
+using Inedo.ExecutionEngine.Executer;
+
+namespace Inedo.BuildMasterExtensions.TeamCity
+{
+    internal sealed class TeamCityBuildQueuer
+    {
+        private int progressPercent;
+        private string progressMessage;
+
+        public string BuildConfigurationId { get; set; }
+        public string ProjectName { get; set; }
+        public string BuildConfigurationName { get; set; }
+        public string BranchName { get; set; }
+        public bool WaitForCompletion { get; set; }
+        public string AdditionalParameters { get; set; }
+        public string BuildProperties { get; set; }
+
+        public ITeamCityConnectionInfo ConnectionInfo { get; }
+        public ILogger Logger { get; }
+        public IGenericBuildMasterContext Context { get; }
+
+        public TeamCityBuildQueuer(ITeamCityConnectionInfo connectionInfo, ILogger logger, IGenericBuildMasterContext context)
+        {
+            if (context == null)
+                throw new ArgumentNullException(nameof(context));
+            if (context.ApplicationId == null)
+                throw new InvalidOperationException("context requires a valid application ID");
+
+            this.ConnectionInfo = connectionInfo ?? throw new ArgumentNullException(nameof(connectionInfo));
+            this.Logger = logger ?? throw new ArgumentNullException(nameof(logger));
+            this.Context = context;
+        }
+
+        public OperationProgress GetProgress()
+        {
+            return new OperationProgress(this.progressPercent, this.progressMessage);
+        }
+
+        public async Task QueueBuildAsync(CancellationToken cancellationToken, bool logProgressToExecutionLog)
+        {
+            this.Logger.LogInformation($"Queueing build in TeamCity...");
+
+            if (this.BuildConfigurationName != null && this.ProjectName != null && this.BuildConfigurationId == null)
+            {
+                await SetBuildConfigurationIdFromName().ConfigureAwait(false);
+            }
+
+            using (var client = new TeamCityWebClient(this.ConnectionInfo))
+            {
+                this.Logger.LogDebug("Triggering build configuration {0}...", this.BuildConfigurationId);
+                if (!string.IsNullOrEmpty(this.BranchName))
+                    this.Logger.LogDebug("Using branch: " + this.BranchName);
+
+                var xdoc = new XDocument(
+                    new XElement("build",
+                        new XAttribute("branchName", this.BranchName ?? ""),
+                        new XElement("buildType", new XAttribute("id", this.BuildConfigurationId))
+                    )
+                );
+
+                if (!string.IsNullOrEmpty(this.BranchName))
+                {
+                    xdoc.Element("build").Add(new XAttribute("branchName", this.BranchName));
+                }
+
+                if (!string.IsNullOrEmpty(this.BuildProperties))
+                {
+                    xdoc.Element("build").Add(new XElement("properties"));
+                    string[] KeyValuePairs = this.BuildProperties.Split('&');
+                    foreach(string pair in KeyValuePairs)
+                    {
+                        string[] parts = pair.Split('=');
+                        xdoc.Element("build").Element("properties").Add(new XElement("property", new XAttribute("name", parts[0]), new XAttribute("value", parts[1])));
+                    }
+                }
+
+                string response = await client.UploadStringTaskAsync("app/rest/buildQueue", xdoc.ToString(SaveOptions.DisableFormatting)).ConfigureAwait(false);
+                var status = new TeamCityBuildStatus(response);
+
+                this.Logger.LogInformation("Build of {0} was triggered successfully.", this.BuildConfigurationId);
+
+                if (!this.WaitForCompletion)
+                    return;
+
+                this.Logger.LogInformation("Waiting for build to complete...");
+
+                while (!status.Finished)
+                {
+                    string getBuildStatusResponse = await client.DownloadStringTaskAsync(status.Href).ConfigureAwait(false);
+                    status = new TeamCityBuildStatus(getBuildStatusResponse);
+
+                    this.progressPercent = status.PercentageComplete;
+                    this.progressMessage = $"Building {status.ProjectName} Build #{status.Number} ({status.PercentageComplete}% Complete)";
+
+                    if (logProgressToExecutionLog)
+                        this.Logger.LogInformation(this.progressMessage);
+
+                    await Task.Delay(2000, cancellationToken).ConfigureAwait(false);
+                    cancellationToken.ThrowIfCancellationRequested();
+                }
+
+                if (status.Success)
+                {
+                    this.Logger.LogInformation("{0} build #{1} successful. TeamCity reports: {2}", status.ProjectName, status.Number, status.StatusText);
+                }
+                else
+                {
+                    this.Logger.LogError("{0} build #{1} failed or encountered an error. TeamCity reports: {2}", status.ProjectName, status.Number, status.StatusText);
+                }
+            }
+        }
+
+        private async Task SetBuildConfigurationIdFromName()
+        {
+            this.Logger.LogDebug("Attempting to resolve build configuration ID from project and name...");
+            using (var client = new TeamCityWebClient(this.ConnectionInfo))
+            {
+                this.Logger.LogDebug("Downloading build types...");
+                string result = await client.DownloadStringTaskAsync("app/rest/buildTypes").ConfigureAwait(false);
+                var doc = XDocument.Parse(result);
+                var buildConfigurations = from e in doc.Element("buildTypes").Elements("buildType")
+                                          let buildType = new BuildType(e)
+                                          where string.Equals(buildType.BuildConfigurationName, this.BuildConfigurationName, StringComparison.OrdinalIgnoreCase)
+                                          let match = new
+                                          {
+                                              BuildType = buildType,
+                                              Index = Array.FindIndex(buildType.ProjectNameParts, p => string.Equals(p, this.ProjectName, StringComparison.OrdinalIgnoreCase))
+                                          }
+                                          where match.Index > -1 || string.Equals(match.BuildType.ProjectName, this.ProjectName, StringComparison.OrdinalIgnoreCase)
+                                          orderby match.Index
+                                          select match.BuildType.BuildConfigurationId;
+
+                this.BuildConfigurationId = buildConfigurations.FirstOrDefault();
+                if (this.BuildConfigurationId == null)
+                    throw new ExecutionFailureException($"Build configuration ID could not be found for project \"{this.ProjectName}\" and build configuration \"{this.BuildConfigurationName}\".");
+
+                this.Logger.LogDebug("Build configuration ID resolved to: " + this.BuildConfigurationId);
+            }
+        }
+
+        private sealed class TeamCityBuildStatus
+        {
+            public string Id { get; }
+            public string Number { get; }
+            public string Status { get; }
+            public string State { get; }
+            public string WebUrl { get; }
+            public string Href { get; }
+            public string WaitReason { get; }
+            public string StatusText { get; }
+            public string ProjectName { get; }
+            public int PercentageComplete { get; }
+
+            public bool Success => string.Equals(this.Status, "success", StringComparison.OrdinalIgnoreCase);
+            public bool Finished => string.Equals(this.State, "finished", StringComparison.OrdinalIgnoreCase);
+
+            public TeamCityBuildStatus(string getBuildStatusResponse)
+            {
+                var xdoc = XDocument.Parse(getBuildStatusResponse);
+                this.Id = (string)xdoc.Root.Attribute("id");
+                this.Number = (string)xdoc.Root.Attribute("number");
+                this.Status = (string)xdoc.Root.Attribute("status");
+                this.State = (string)xdoc.Root.Attribute("state");
+                this.WebUrl = (string)xdoc.Root.Attribute("webUrl");
+                this.Href = string.Join("/", xdoc.Root.Attribute("href").Value.Split(new[] { '/' }, StringSplitOptions.RemoveEmptyEntries).Skip(1));
+                this.WaitReason = (string)xdoc.Root.Element("waitReason") ?? "(none)";
+                this.StatusText = (string)xdoc.Root.Element("statusText") ?? "(none)";
+                this.ProjectName = (string)xdoc.Root.Element("buildType")?.Attribute("projectName");
+                this.PercentageComplete = this.Finished ? 100 : ((int?)xdoc.Root.Attribute("percentageComplete") ?? 0);
+            }
+        }
+    }
+
+    internal sealed class BuildType
+    {
+        public BuildType(XElement e)
+        {
+            this.BuildConfigurationId = (string)e.Attribute("id");
+            this.BuildConfigurationName = (string)e.Attribute("name");
+            this.ProjectName = (string)e.Attribute("projectName");
+            this.ProjectNameParts = this.ProjectName.Split(new[] { " :: " }, StringSplitOptions.None);
+        }
+        public string BuildConfigurationId { get; }
+        public string BuildConfigurationName { get; }
+        public string ProjectName { get; }
+        public string[] ProjectNameParts { get; }
+    }
+}